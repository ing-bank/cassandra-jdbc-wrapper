--- conflicted
+++ resolved
@@ -335,14 +335,9 @@
      * @param dataType The data type.
      * @return The CQL name of the type.
      */
-<<<<<<< HEAD
     public static String cqlName(@NonNull final com.datastax.oss.driver.api.core.type.DataType dataType) {
         final String rawCql = dataType.asCql(false, false);
         return rawCql.contains(VECTOR_CLASSNAME) ? VECTOR.cqlType : rawCql;
-=======
-    public static String cqlName(@Nonnull final com.datastax.oss.driver.api.core.type.DataType dataType) {
-        return dataType.asCql(false, false);
->>>>>>> 99ade34f
     }
 }
 
