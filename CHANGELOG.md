--- conflicted
+++ resolved
@@ -4,7 +4,6 @@
 The format is based on [Keep a Changelog](https://keepachangelog.com/en/1.0.0/) and this project adheres to 
 [Semantic Versioning](https://semver.org/spec/v2.0.0.html).
 
-<<<<<<< HEAD
 ## Unreleased
 ### Added
 - Add a parameter `fetchsize` to specify a default fetch size for all the queries returning result sets. This value is 
@@ -31,13 +30,12 @@
 ### Fixed
 - Fix issue preventing a correct usage of `DCInferringLoadBalancingPolicy` (see PR 
   [#49](https://github.com/ing-bank/cassandra-jdbc-wrapper/pull/49)).
-=======
-## [4.11.1] - 2023-12-30
+
+## [4.11.1] - 2023-12-28
 ### Fixed
 - Fix issue [#50](https://github.com/ing-bank/cassandra-jdbc-wrapper/issues/50) preventing a correct execution of
   multiple statements separated by semicolon characters (`;`) when at least one of the CQL queries contains a semicolon
   character which is not a query separator.
->>>>>>> 3f059ab2
 
 ## [4.11.0] - 2023-12-03
 ### Added
